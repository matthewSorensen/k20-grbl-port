--- conflicted
+++ resolved
@@ -3,13 +3,8 @@
   Part of Grbl
 
   Copyright (c) 2009-2011 Simen Svale Skogsrud
-<<<<<<< HEAD
-  Copyright (c) 2011-2012 Sungeun K. Jeon  
-  
-=======
   Copyright (c) 2011-2012 Sungeun K. Jeon
 
->>>>>>> 9e0ce55d
   Grbl is free software: you can redistribute it and/or modify
   it under the terms of the GNU General Public License as published by
   the Free Software Foundation, either version 3 of the License, or
@@ -24,12 +19,6 @@
   along with Grbl.  If not, see <http://www.gnu.org/licenses/>.
 */
 
-<<<<<<< HEAD
-#include "nuts_bolts.h"
-#include <stdint.h>
-#include <stdlib.h>
-#include <util/delay.h>
-=======
 #include <util/delay.h>
 #include "nuts_bolts.h"
 #include "gcode.h"
@@ -37,7 +26,6 @@
 
 #define MAX_INT_DIGITS 8 // Maximum number of digits in int32 (and float)
 extern float __floatunsisf (unsigned long);
->>>>>>> 9e0ce55d
 
 // Extracts a floating point value from a string. The following code is based loosely on
 // the avr-libc strtod() function by Michael Stumpf and Dmitry Xmelkov and many freely
@@ -121,10 +109,7 @@
   return(true);
 }
 
-<<<<<<< HEAD
-=======
 
->>>>>>> 9e0ce55d
 // Delays variable defined milliseconds. Compiler compatibility fix for _delay_ms(),
 // which only accepts constants in future compiler releases.
 void delay_ms(uint16_t ms) 
@@ -132,13 +117,6 @@
   while ( ms-- ) { _delay_ms(1); }
 }
 
-<<<<<<< HEAD
-// Delays variable defined microseconds. Compiler compatibility fix for _delay_us(),
-// which only accepts constants in future compiler releases.
-void delay_us(uint16_t us) 
-{
-  while ( us-- ) { _delay_us(1); }
-=======
 
 // Delays variable defined microseconds. Compiler compatibility fix for _delay_us(),
 // which only accepts constants in future compiler releases. Written to perform more 
@@ -167,5 +145,4 @@
 {
   plan_set_current_position(sys.position[X_AXIS],sys.position[Y_AXIS],sys.position[Z_AXIS]);
   gc_set_current_position(sys.position[X_AXIS],sys.position[Y_AXIS],sys.position[Z_AXIS]);
->>>>>>> 9e0ce55d
 }