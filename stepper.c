/*
  stepper.c - stepper motor driver: executes motion plans using stepper motors
  Part of Grbl

  Copyright (c) 2009-2011 Simen Svale Skogsrud
  Copyright (c) 2011-2012 Sungeun K. Jeon
  
  Grbl is free software: you can redistribute it and/or modify
  it under the terms of the GNU General Public License as published by
  the Free Software Foundation, either version 3 of the License, or
  (at your option) any later version.

  Grbl is distributed in the hope that it will be useful,
  but WITHOUT ANY WARRANTY; without even the implied warranty of
  MERCHANTABILITY or FITNESS FOR A PARTICULAR PURPOSE.  See the
  GNU General Public License for more details.

  You should have received a copy of the GNU General Public License
  along with Grbl.  If not, see <http://www.gnu.org/licenses/>.
*/

/* The timer calculations of this module informed by the 'RepRap cartesian firmware' by Zack Smith
   and Philipp Tiefenbacher. */

#include "stepper.h"
#include "config.h"
#include "settings.h"
#include "planner.h"

#include <mk20dx128.h>
#include <pin_config.h>                  
#include <util.h>

// Some useful constants
#define TICKS_PER_MICROSECOND (F_CPU/1000000)
#define CYCLES_PER_ACCELERATION_TICK ((TICKS_PER_MICROSECOND*1000000)/ACCELERATION_TICKS_PER_SECOND)

// Stepper state variable. Contains running data and trapezoid variables.
typedef struct {
  // Used by the bresenham line algorithm
  int32_t counter_x,        // Counter variables for the bresenham line tracer
          counter_y, 
          counter_z;
  uint32_t event_count;
  uint32_t step_events_completed;  // The number of step events left in current motion

  // Used by the trapezoid generator
  uint32_t cycles_per_step_event;        // The number of machine cycles between each step event
  uint32_t trapezoid_tick_cycle_counter; // The cycles since last trapezoid_tick. Used to generate ticks at a steady
                                              // pace without allocating a separate timer
  uint32_t trapezoid_adjusted_rate;      // The current rate of step_events according to the trapezoid generator
  uint32_t min_safe_rate;  // Minimum safe rate for full deceleration rate reduction step. Otherwise halves step_rate.
} stepper_t;

static stepper_t st;
static block_t *current_block;  // A pointer to the block currently being traced

// Bits in the PIT register:
#define TIE 2 // Timer interrupt enable
#define TEN 1 // Timer enable
enum pulse_status {PULSE_SET, PULSE_RESET};

typedef struct {
  volatile uint32_t active_bits;
  uint32_t pulse_length;
  volatile enum pulse_status step_interrupt_status;
} pulse_state;

static pulse_state pit1_state;

// Used by the stepper driver interrupt
volatile uint32_t out_bits;

volatile uint32_t busy;   // True when SIG_OUTPUT_COMPARE1A is being serviced. Used to avoid retriggering that handler.

//         __________________________
//        /|                        |\     _________________         ^
//       / |                        | \   /|               |\        |
//      /  |                        |  \ / |               | \       s
//     /   |                        |   |  |               |  \      p
//    /    |                        |   |  |               |   \     e
//   +-----+------------------------+---+--+---------------+----+    e
//   |               BLOCK 1            |      BLOCK 2          |    d
//
//                           time ----->
// 
//  The trapezoid is the shape the speed curve over time. It starts at block->initial_rate, accelerates by block->rate_delta
//  during the first block->accelerate_until step_events_completed, then keeps going at constant speed until 
//  step_events_completed reaches block->decelerate_after after which it decelerates until the trapezoid generator is reset.
//  The slope of acceleration is always +/- block->rate_delta and is applied at a constant rate following the midpoint rule
//  by the trapezoid generator, which is called ACCELERATION_TICKS_PER_SECOND times per second.

static void set_step_events_per_minute(uint32_t steps_per_minute);

// Stepper state initialization. Cycle should only start if the st.cycle_start flag is
// enabled. Startup init and limits call this function but shouldn't start the cycle.
void st_wake_up() 
{
  // Before we enable the stepper motors, make sure that the step bits are set to not trigger a pulse
  STEPPER_PORT(DOR) = (STEPPER_PORT(DOR) & ~STEP_MASK) | (STEP_MASK & settings.invert_mask);

  // Enable steppers by resetting the stepper disable port
  if (bit_istrue(settings.flags,BITFLAG_INVERT_ST_ENABLE)) { 
    STEPPER_DISABLE_PORT(SOR) = STEPPER_DISABLE_BIT; 
  } else { 
    STEPPER_DISABLE_PORT(COR) = STEPPER_DISABLE_BIT;
  }
  if (sys.state == STATE_CYCLE) {
    // Initialize stepper output bits
    out_bits = (0) ^ (settings.invert_mask); 
    // Initialize step pulse timing from settings. Here to ensure updating after re-writing.
    pit1_state.pulse_length = settings.pulse_microseconds*TICKS_PER_MICROSECOND;
    // Enable stepper driver interrupt
    PIT_TCTRL0 |= TIE;
  }
}

// Stepper shutdown
void st_go_idle() 
{
  // Disable stepper driver interrupt
  PIT_TCTRL0 &= ~TIE; 
  // Disable steppers only upon system alarm activated or by user setting to not be kept enabled.
  if ((settings.stepper_idle_lock_time != 0xff) || bit_istrue(sys.execute,EXEC_ALARM)) {
    // Force stepper dwell to lock axes for a defined amount of time to ensure the axes come to a complete
    // stop and not drift from residual inertial forces at the end of the last movement.
    delay_microseconds(1000 * settings.stepper_idle_lock_time);
    if (bit_istrue(settings.flags,BITFLAG_INVERT_ST_ENABLE)) { 
      STEPPER_DISABLE_PORT(COR) = STEPPER_DISABLE_BIT;
    }else{
      STEPPER_DISABLE_PORT(SOR) = STEPPER_DISABLE_BIT; 
    }   
  }
}

// This function determines an acceleration velocity change every CYCLES_PER_ACCELERATION_TICK by
// keeping track of the number of elapsed cycles during a de/ac-celeration. The code assumes that 
// step_events occur significantly more often than the acceleration velocity iterations.
inline static uint32_t iterate_trapezoid_cycle_counter() 
{
  st.trapezoid_tick_cycle_counter += st.cycles_per_step_event;  
  if(st.trapezoid_tick_cycle_counter > CYCLES_PER_ACCELERATION_TICK) {
    st.trapezoid_tick_cycle_counter -= CYCLES_PER_ACCELERATION_TICK;
    return(true);
  } else {
    return(false);
  }
}          


					  
// "The Stepper Driver Interrupt" - This timer interrupt is the workhorse of Grbl. It is executed at the rate set with
// config_step_timer. It pops blocks from the block_buffer and executes them by pulsing the stepper pins appropriately. 
// It is supported by The Stepper Port Reset Interrupt which it uses to reset the stepper port after each pulse. 
// The bresenham line tracer algorithm controls all three stepper outputs simultaneously with these two interrupts.
void pit0_isr(void) {
  PIT_TFLG0 = 1;

  if (busy) { return; } // The busy-flag is used to avoid reentering this interrupt
  // Set the direction bits. Todo: only do this at the start of a block?
  STEPPER_PORT(DOR) = (STEPPER_PORT(DOR) & ~DIRECTION_MASK) | (out_bits & DIRECTION_MASK);
  trigger_pulse(out_bits & STEP_MASK);

  busy = true;
  
  // If there is no current block, attempt to pop one from the buffer
  if (current_block == NULL) {
    // Anything in the buffer? If so, initialize next motion.
    current_block = plan_get_current_block();
    if (current_block != NULL) {
      if (sys.state == STATE_CYCLE) {
        // During feed hold, do not update rate and trap counter. Keep decelerating.
        st.trapezoid_adjusted_rate = current_block->initial_rate;
        set_step_events_per_minute(st.trapezoid_adjusted_rate); // Initialize cycles_per_step_event
        st.trapezoid_tick_cycle_counter = CYCLES_PER_ACCELERATION_TICK/2; // Start halfway for midpoint rule.
      }
      st.min_safe_rate = current_block->rate_delta + (current_block->rate_delta >> 1); // 1.5 x rate_delta
      st.counter_x = -(current_block->step_event_count >> 1);
      st.counter_y = st.counter_x;
      st.counter_z = st.counter_x;
      st.event_count = current_block->step_event_count;
      st.step_events_completed = 0;     
    } else {
      st_go_idle();
      bit_true(sys.execute,EXEC_CYCLE_STOP); // Flag main program for cycle end
    }    
  } 

  if (current_block != NULL) {
    // Execute step displacement profile by bresenham line algorithm
    out_bits = current_block->direction_bits;
    st.counter_x += current_block->steps_x;
    if (st.counter_x > 0) {
      out_bits |= STEP_X_BIT;
      st.counter_x -= st.event_count;
      if (out_bits & DIR_X_BIT) { sys.position[X_AXIS]--; }
      else { sys.position[X_AXIS]++; }
    }
    st.counter_y += current_block->steps_y;
    if (st.counter_y > 0) {
      out_bits |= STEP_Y_BIT;
      st.counter_y -= st.event_count;
      if (out_bits & DIR_Y_BIT) { sys.position[Y_AXIS]--; }
      else { sys.position[Y_AXIS]++; }
    }
    st.counter_z += current_block->steps_z;
    if (st.counter_z > 0) {
      out_bits |= STEP_Z_BIT;
      st.counter_z -= st.event_count;
      if (out_bits & DIR_Z_BIT) { sys.position[Z_AXIS]--; }
      else { sys.position[Z_AXIS]++; }
    }
    
    st.step_events_completed++; // Iterate step events

    // While in block steps, check for de/ac-celeration events and execute them accordingly.
    if (st.step_events_completed < current_block->step_event_count) {
      if (sys.state == STATE_HOLD) {
        // Check for and execute feed hold by enforcing a steady deceleration from the moment of 
        // execution. The rate of deceleration is limited by rate_delta and will never decelerate
        // faster or slower than in normal operation. If the distance required for the feed hold 
        // deceleration spans more than one block, the initial rate of the following blocks are not
        // updated and deceleration is continued according to their corresponding rate_delta.
        // NOTE: The trapezoid tick cycle counter is not updated intentionally. This ensures that 
        // the deceleration is smooth regardless of where the feed hold is initiated and if the
        // deceleration distance spans multiple blocks.
        if ( iterate_trapezoid_cycle_counter() ) {                    
          // If deceleration complete, set system flags and shutdown steppers.
          if (st.trapezoid_adjusted_rate <= current_block->rate_delta) {
            // Just go idle. Do not NULL current block. The bresenham algorithm variables must
            // remain intact to ensure the stepper path is exactly the same. Feed hold is still
            // active and is released after the buffer has been reinitialized.
            st_go_idle();
            bit_true(sys.execute,EXEC_CYCLE_STOP); // Flag main program that feed hold is complete.
          } else {
            st.trapezoid_adjusted_rate -= current_block->rate_delta;
            set_step_events_per_minute(st.trapezoid_adjusted_rate);
          }      
        }
        
      } else {
        // The trapezoid generator always checks step event location to ensure de/ac-celerations are 
        // executed and terminated at exactly the right time. This helps prevent over/under-shooting
        // the target position and speed. 
        // NOTE: By increasing the ACCELERATION_TICKS_PER_SECOND in config.h, the resolution of the 
        // discrete velocity changes increase and accuracy can increase as well to a point. Numerical 
        // round-off errors can effect this, if set too high. This is important to note if a user has 
        // very high acceleration and/or feedrate requirements for their machine.
        if (st.step_events_completed < current_block->accelerate_until) {
          // Iterate cycle counter and check if speeds need to be increased.
          if ( iterate_trapezoid_cycle_counter() ) {
            st.trapezoid_adjusted_rate += current_block->rate_delta;
            if (st.trapezoid_adjusted_rate >= current_block->nominal_rate) {
              // Reached nominal rate a little early. Cruise at nominal rate until decelerate_after.
              st.trapezoid_adjusted_rate = current_block->nominal_rate;
            }
            set_step_events_per_minute(st.trapezoid_adjusted_rate);
          }
        } else if (st.step_events_completed >= current_block->decelerate_after) {
          // Reset trapezoid tick cycle counter to make sure that the deceleration is performed the
          // same every time. Reset to CYCLES_PER_ACCELERATION_TICK/2 to follow the midpoint rule for
          // an accurate approximation of the deceleration curve. For triangle profiles, down count
          // from current cycle counter to ensure exact deceleration curve.
          if (st.step_events_completed == current_block-> decelerate_after) {
            if (st.trapezoid_adjusted_rate == current_block->nominal_rate) {
              st.trapezoid_tick_cycle_counter = CYCLES_PER_ACCELERATION_TICK/2; // Trapezoid profile
            } else {  
              st.trapezoid_tick_cycle_counter = CYCLES_PER_ACCELERATION_TICK-st.trapezoid_tick_cycle_counter; // Triangle profile
            }
          } else {
            // Iterate cycle counter and check if speeds need to be reduced.
            if ( iterate_trapezoid_cycle_counter() ) {  
              // NOTE: We will only do a full speed reduction if the result is more than the minimum safe 
              // rate, initialized in trapezoid reset as 1.5 x rate_delta. Otherwise, reduce the speed by
              // half increments until finished. The half increments are guaranteed not to exceed the 
              // CNC acceleration limits, because they will never be greater than rate_delta. This catches
              // small errors that might leave steps hanging after the last trapezoid tick or a very slow
              // step rate at the end of a full stop deceleration in certain situations. The half rate 
              // reductions should only be called once or twice per block and create a nice smooth 
              // end deceleration.
              if (st.trapezoid_adjusted_rate > st.min_safe_rate) {
                st.trapezoid_adjusted_rate -= current_block->rate_delta;
              } else {
                st.trapezoid_adjusted_rate >>= 1; // Bit shift divide by 2
              }
              if (st.trapezoid_adjusted_rate < current_block->final_rate) {
                // Reached final rate a little early. Cruise to end of block at final rate.
                st.trapezoid_adjusted_rate = current_block->final_rate;
              }
              set_step_events_per_minute(st.trapezoid_adjusted_rate);
            }
          }
        } else {
          // No accelerations. Make sure we cruise exactly at the nominal rate.
          if (st.trapezoid_adjusted_rate != current_block->nominal_rate) {
            st.trapezoid_adjusted_rate = current_block->nominal_rate;
            set_step_events_per_minute(st.trapezoid_adjusted_rate);
          }
        }
      }            
    } else {   
      // If current block is finished, reset pointer 
      current_block = NULL;
      plan_discard_current_block();
    }
  }
  out_bits ^= settings.invert_mask & DIRECTION_MASK;  // Apply direction invert mask
  busy = false;
}

inline void trigger_pulse(uint32_t active){
  // Hand PIT1 the bit mask containing the step pins to toggle and enable it. In the case of stepper drivers
  // that require a delay between setting direction pins and step pins (eg. DRV8825 - 650 ns), the PIT1 interrupt
  // triggers once to set the pins active (per invert mask) and then resets itself and fires again to clear them.
  // Otherwise, we toggle the bits here and pit1 fires once, clearing them.
  pit1_state.active_bits = active;  
#ifdef STEP_PULSE_DELAY
  pit1_state.step_interrupt_status = PULSE_SET;
  PIT_LDVAL1 = STEP_PULSE_DELAY * TICKS_PER_MICROSECOND;
#else
  STEPPER_PORT(TOR) = active;
  PIT_LDVAL1 = pit1_state.pulse_length;
#endif
  PIT_TCTRL1 |= TEN;
}

void pit1_isr(void){
  PIT_TFLG1 = 1;
  PIT_TCTRL1 &= ~TEN;
  STEPPER_PORT(TOR) = pit1_state.active_bits;
#ifdef STEP_PULSE_DELAY
  if(pit1_state.step_interrupt_status == PULSE_SET){
    pit1_state.step_interrupt_status = PULSE_RESET;
    PIT_LDVAL1 = pit1_state.pulse_length;
    PIT_TCTRL1 |= TEN;  
  }
  #endif
}

// Reset and clear stepper subsystem variables
void st_reset()
{
  memset(&st, 0, sizeof(st));
  set_step_events_per_minute(MINIMUM_STEPS_PER_MINUTE);
  current_block = NULL;
  busy = false;
}

// Initialize and start the stepper motor subsystem
void st_init()
{
  // Configure directions of interface pins
  STEPPER_DDR = STEP_MASK | DIRECTION_MASK | STEPPER_DISABLE_BIT;
  STEP_X_CTRL = STANDARD_OUTPUT;
  STEP_Y_CTRL = STANDARD_OUTPUT;
  STEP_Z_CTRL = STANDARD_OUTPUT;
  DIR_X_CTRL = STANDARD_OUTPUT;
  DIR_Y_CTRL = STANDARD_OUTPUT;
  DIR_Z_CTRL = STANDARD_OUTPUT;
  STEPPER_DISABLE_CTRL = STANDARD_OUTPUT;
  // Configure PIT module
  SIM_SCGC6 |= SIM_SCGC6_PIT;  //Enable clock input
  PIT_MCR = 0x00;              //Enable PIT, keep running in Debug Mode
  // Configure PIT 0 - main interrupt timer
  PIT_LDVAL0 = 48000000;  //Count Down from this number. 
  // Default to to clock frequency - one full cycle per second.

  PIT_TCTRL0 = TEN; // Keep it running at a reasonable speed, but not interrupting 
  // Configure PIT 1 - reset timer
  PIT_TCTRL1 = TIE;  //enable interrupts

  NVIC_ENABLE_IRQ(IRQ_PIT_CH0);
  NVIC_ENABLE_IRQ(IRQ_PIT_CH1);

<<<<<<< HEAD
  NVIC_SET_PRIORITY(IRQ_PIT_CH0,1<<4);

=======
  // Start in the idle state, but first wake up to check for keep steppers enabled option.
>>>>>>> caed1ed8
  st_wake_up();
  st_go_idle();
}

// Configures the prescaler and ceiling of timer 1 to produce the given rate as accurately as possible.
// Returns the actual number of cycles per interrupt
// This is rendered trivial by the 32-bit timer!
static uint32_t config_step_timer(uint32_t cycles)
{

  PIT_TCTRL0 &= ~TEN; // Stop the timer 
  PIT_LDVAL0 = cycles; // Load the new value
  PIT_TCTRL0 |= TEN;
  return(cycles);
}

static void set_step_events_per_minute(uint32_t steps_per_minute) 
{
  if (steps_per_minute < MINIMUM_STEPS_PER_MINUTE){
    steps_per_minute = MINIMUM_STEPS_PER_MINUTE;
  }
  st.cycles_per_step_event = config_step_timer((F_CPU*((uint32_t)60))/steps_per_minute);
}

// Planner external interface to start stepper interrupt and execute the blocks in queue. Called
// by the main program functions: planner auto-start and run-time command execution.
void st_cycle_start() 
{
  if (sys.state == STATE_QUEUED) {
    sys.state = STATE_CYCLE;
    st_wake_up();
  }
}

// Execute a feed hold with deceleration, only during cycle. Called by main program.
void st_feed_hold() 
{
  if (sys.state == STATE_CYCLE) {
    sys.state = STATE_HOLD;
    sys.auto_start = false; // Disable planner auto start upon feed hold.
  }
}

// Reinitializes the cycle plan and stepper system after a feed hold for a resume. Called by 
// runtime command execution in the main program, ensuring that the planner re-plans safely.
// NOTE: Bresenham algorithm variables are still maintained through both the planner and stepper
// cycle reinitializations. The stepper path should continue exactly as if nothing has happened.
// Only the planner de/ac-celerations profiles and stepper rates have been updated.
void st_cycle_reinitialize()
{
  if (current_block != NULL) {
    // Replan buffer from the feed hold stop location.
    plan_cycle_reinitialize(current_block->step_event_count - st.step_events_completed);
    // Update initial rate and timers after feed hold.
    st.trapezoid_adjusted_rate = 0; // Resumes from rest
    set_step_events_per_minute(st.trapezoid_adjusted_rate);
    st.trapezoid_tick_cycle_counter = CYCLES_PER_ACCELERATION_TICK/2; // Start halfway for midpoint rule.
    st.step_events_completed = 0;
    sys.state = STATE_QUEUED;
  } else {
    sys.state = STATE_IDLE;
  }
}<|MERGE_RESOLUTION|>--- conflicted
+++ resolved
@@ -372,12 +372,9 @@
   NVIC_ENABLE_IRQ(IRQ_PIT_CH0);
   NVIC_ENABLE_IRQ(IRQ_PIT_CH1);
 
-<<<<<<< HEAD
   NVIC_SET_PRIORITY(IRQ_PIT_CH0,1<<4);
 
-=======
   // Start in the idle state, but first wake up to check for keep steppers enabled option.
->>>>>>> caed1ed8
   st_wake_up();
   st_go_idle();
 }
